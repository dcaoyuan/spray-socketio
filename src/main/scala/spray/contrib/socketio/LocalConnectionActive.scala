--- conflicted
+++ resolved
@@ -16,12 +16,7 @@
   def receive = working
 }
 
-<<<<<<< HEAD
-class LocalConnectionActiveResolver(mediator: ActorRef) extends Actor with ActorLogging {
-  import context.dispatcher
-=======
 class LocalConnectionActiveResolver(val namespaceMediator: ActorRef, val broadcastMediator: ActorRef) extends Actor with ActorLogging {
->>>>>>> b69d3dd3
 
   def receive = {
     case ConnectionActive.CreateSession(sessionId: String) =>
