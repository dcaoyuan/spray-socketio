package spray.contrib.socketio.examples

import akka.io.IO
import akka.actor.{ ActorSystem, Actor, Props, ActorLogging, ActorRef }
import rx.lang.scala.Observer
import spray.can.Http
import spray.can.server.UHttp
import spray.can.websocket.frame.Frame
import spray.contrib.socketio.packet.EventPacket
import spray.http.{ HttpMethods, Uri, HttpEntity, ContentType, MediaTypes }
import spray.json.DefaultJsonProtocol
import spray.contrib.socketio._
import spray.http.HttpRequest
import spray.contrib.socketio.Namespace.OnEvent
import spray.http.HttpResponse

object SimpleServer extends App with MySslConfiguration {

  class SocketIOServer extends Actor with ActorLogging {
    def receive = {
      // when a new connection comes in we register a SocketIOConnection actor as the per connection handler
      case Http.Connected(remoteAddress, localAddress) =>
        val serverConnection = sender()
        val conn = context.actorOf(Props(classOf[SocketIOWorker], serverConnection, selection))
        serverConnection ! Http.Register(conn)
    }
  }

  val WEB_ROOT = "/home/dcaoyuan/myprjs/spray-socketio/src/main/scala/spray/contrib/socketio/examples"

  class SocketIOWorker(val serverConnection: ActorRef, val selection: ConnectionActiveSelector) extends SocketIOServerConnection {

    def genericLogic: Receive = {
      case HttpRequest(HttpMethods.GET, Uri.Path("/socketio.html"), _, _, _) =>
        val content = renderTextFile(WEB_ROOT + "/socketio.html")
        val entity = HttpEntity(ContentType(MediaTypes.`text/html`), content)
        sender() ! HttpResponse(entity = entity)

      case HttpRequest(HttpMethods.GET, Uri.Path("/jquery-1.7.2.min.js"), _, _, _) =>
        val content = renderTextFile(WEB_ROOT + "/jquery-1.7.2.min.js")
        val entity = HttpEntity(ContentType(MediaTypes.`application/javascript`), content)
        sender() ! HttpResponse(entity = entity)

      case HttpRequest(HttpMethods.GET, Uri.Path("/socket.io.js"), _, _, _) =>
        val content = renderTextFile(WEB_ROOT + "/socket.io.js")
        val entity = HttpEntity(ContentType(MediaTypes.`application/javascript`), content)
        sender() ! HttpResponse(entity = entity)

      case x: HttpRequest =>
        log.info("Got http req uri = {}", x.uri.path.toString.split("/").toList)

      case x: Frame =>
    }

    def renderTextFile(path: String) = {
      val source = scala.io.Source.fromFile(path)
      val lines = source.getLines mkString "\n"
      source.close()
      lines
    }
  }

  implicit val system = ActorSystem()
  import system.dispatcher

  ConnectionActive.init(new GeneralConnectionActiveSelector(system))
  Namespace.init(classOf[GeneralNamespace])

  // --- json protocals for socketio messages:
  case class Msg(message: String)
  case class Now(time: String)
  object TheJsonProtocol extends DefaultJsonProtocol {
    implicit val msgFormat = jsonFormat1(Msg)
    implicit val nowFormat = jsonFormat1(Now)
  }
  import spray.json._
  import TheJsonProtocol._

<<<<<<< HEAD
=======
  implicit val system = ActorSystem()
  implicit val selection = new GeneralConnectionActiveSelector(system)

>>>>>>> 327cde0b
  val observer = Observer[OnEvent](
    (next: OnEvent) => {
      next match {
        case OnEvent("Hi!", args, context) =>
          println("observed: " + next.name + ", " + next.args)
          next.replyEvent("welcome", Msg("Greeting from spray-socketio").toJson.toString)
          next.replyEvent("time", Now((new java.util.Date).toString).toJson.toString)
          // batched packets
          next.reply(
            EventPacket(-1L, false, "testendpoint", "welcome", Msg("Batcher Greeting from spray-socketio").toJson.toString),
            EventPacket(-1L, false, "testendpoint", "time", Now("Batched " + (new java.util.Date).toString).toJson.toString))
        case OnEvent("time", args, context) =>
          println("observed: " + next.name + ", " + next.args)
        case _ =>
          println("observed: " + next.name + ", " + next.args)
      }
    })

<<<<<<< HEAD
  Namespace.subscribe("testendpoint", observer)(system)
=======

  Namespace.subscribe("testendpoint", observer)(system, Props(classOf[GeneralNamespace], "testendpoint"))
>>>>>>> 327cde0b
  val server = system.actorOf(Props(classOf[SocketIOServer]), "socketio")

  IO(UHttp) ! Http.Bind(server, "localhost", 8080)

  readLine("Hit ENTER to exit ...\n")
  system.shutdown()
  system.awaitTermination()
}<|MERGE_RESOLUTION|>--- conflicted
+++ resolved
@@ -21,14 +21,14 @@
       // when a new connection comes in we register a SocketIOConnection actor as the per connection handler
       case Http.Connected(remoteAddress, localAddress) =>
         val serverConnection = sender()
-        val conn = context.actorOf(Props(classOf[SocketIOWorker], serverConnection, selection))
+        val conn = context.actorOf(Props(classOf[SocketIOWorker], serverConnection, selector))
         serverConnection ! Http.Register(conn)
     }
   }
 
   val WEB_ROOT = "/home/dcaoyuan/myprjs/spray-socketio/src/main/scala/spray/contrib/socketio/examples"
 
-  class SocketIOWorker(val serverConnection: ActorRef, val selection: ConnectionActiveSelector) extends SocketIOServerConnection {
+  class SocketIOWorker(val serverConnection: ActorRef, val selector: ConnectionActiveSelector) extends SocketIOServerConnection {
 
     def genericLogic: Receive = {
       case HttpRequest(HttpMethods.GET, Uri.Path("/socketio.html"), _, _, _) =>
@@ -60,12 +60,6 @@
     }
   }
 
-  implicit val system = ActorSystem()
-  import system.dispatcher
-
-  ConnectionActive.init(new GeneralConnectionActiveSelector(system))
-  Namespace.init(classOf[GeneralNamespace])
-
   // --- json protocals for socketio messages:
   case class Msg(message: String)
   case class Now(time: String)
@@ -76,12 +70,9 @@
   import spray.json._
   import TheJsonProtocol._
 
-<<<<<<< HEAD
-=======
   implicit val system = ActorSystem()
-  implicit val selection = new GeneralConnectionActiveSelector(system)
+  implicit val selector = new GeneralConnectionActiveSelector(system)
 
->>>>>>> 327cde0b
   val observer = Observer[OnEvent](
     (next: OnEvent) => {
       next match {
@@ -100,12 +91,7 @@
       }
     })
 
-<<<<<<< HEAD
-  Namespace.subscribe("testendpoint", observer)(system)
-=======
-
   Namespace.subscribe("testendpoint", observer)(system, Props(classOf[GeneralNamespace], "testendpoint"))
->>>>>>> 327cde0b
   val server = system.actorOf(Props(classOf[SocketIOServer]), "socketio")
 
   IO(UHttp) ! Http.Bind(server, "localhost", 8080)
