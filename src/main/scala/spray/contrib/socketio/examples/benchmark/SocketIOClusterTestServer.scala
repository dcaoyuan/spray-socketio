package spray.contrib.socketio.examples.benchmark

import akka.io.IO
import akka.actor.{ ActorSystem, Actor, Props, ActorLogging, ActorRef, ActorIdentity, Identify }
import akka.contrib.pattern.{ ClusterSharding }
import akka.cluster.Cluster
import akka.pattern.ask
import akka.persistence.Persistence
import akka.persistence.journal.leveldb.{ SharedLeveldbJournal, SharedLeveldbStore }
import akka.util.Timeout
import com.typesafe.config.ConfigFactory
import spray.can.Http
import spray.can.server.UHttp
import spray.can.websocket.frame.Frame
import spray.contrib.socketio.{ConnectionActiveSelector, ConnectionActive, SocketIOServerConnection, Namespace}
import spray.contrib.socketio.Namespace.OnEvent
import spray.contrib.socketio.cluster.ClusterConnectionActive
import spray.contrib.socketio.cluster.ClusterConnectionActiveSelector
import spray.contrib.socketio.cluster.ClusterNamespace
import rx.lang.scala.Observer
import scala.concurrent.duration._

object SocketIOClusterTestServer extends App {

  class SocketIOServer extends Actor with ActorLogging {
    def receive = {
      // when a new connection comes in we register a SocketIOConnection actor as the per connection handler
      case Http.Connected(remoteAddress, localAddress) =>
        val serverConnection = sender()
        val conn = context.actorOf(Props(classOf[SocketIOWorker], serverConnection, selection))
        serverConnection ! Http.Register(conn)
    }
  }

  class SocketIOWorker(val serverConnection: ActorRef, val selection: ConnectionActiveSelector) extends SocketIOServerConnection {

    def genericLogic: Receive = {
      case x: Frame =>
    }
  }

  def startupSharedJournal(system: ActorSystem, startStore: Boolean, name: String, path: String) {
    // Start the shared journal on one node (don't crash this SPOF)
    // This will not be needed with a distributed journal
    if (startStore)
      system.actorOf(Props[SharedLeveldbStore], name)
    // register the shared journal
    import system.dispatcher
    implicit val timeout = Timeout(1.minute)
    val f = (system.actorSelection(path) ? Identify(None))
    f.onSuccess {
      case ActorIdentity(_, Some(ref)) => SharedLeveldbJournal.setStore(ref, system)
      case _ =>
        system.log.error("Shared journal not started at {}", path)
        system.shutdown()
    }
    f.onFailure {
      case _ =>
        system.log.error("Lookup of shared journal at {} timed out", path)
        system.shutdown()
    }
  }

  val observer = Observer[OnEvent](
    (next: OnEvent) => {
      next match {
        case OnEvent("chat", args, context) =>
<<<<<<< HEAD
          next.replyEvent("chat", args)(system)
=======
          next.replyEvent("chat", args: _*)(selection)
>>>>>>> 327cde0b
        case _ =>
          println("observed: " + next.name + ", " + next.args)
      }
    })

  val clusterPort = 2551

  // Override the configuration of the port
  val systemConfig = ConfigFactory.parseString("akka.remote.netty.tcp.port=" + clusterPort).
    withFallback(ConfigFactory.load())

  implicit val system = ActorSystem("ClusterSystem", systemConfig)

  import system.dispatcher
  val clusterSystem = Cluster(system)

  // start the Persistence extension
  Persistence(system)
  startupSharedJournal(system, clusterSystem.selfAddress.port == Some(clusterPort), "store", clusterSystem.selfAddress + "/user/store")

  // join to cluster
  clusterSystem.join(clusterSystem.selfAddress)

  ClusterSharding(system).start(
    typeName = ConnectionActive.shardName,
    entryProps = Some(Props(classOf[ClusterConnectionActive], selection)),
    idExtractor = ClusterConnectionActiveSelector.idExtractor,
    shardResolver = ClusterConnectionActiveSelector.shardResolver)

  implicit val selection = new ClusterConnectionActiveSelector(system)

  Namespace.subscribe(Namespace.DEFAULT_NAMESPACE, observer)(system, Props(classOf[ClusterNamespace], Namespace.DEFAULT_NAMESPACE))
  val server = system.actorOf(Props(classOf[SocketIOServer]), "socketio")

  val config = ConfigFactory.load().getConfig("spray.socketio.benchmark")
  val host = config.getString("host")
  val port = config.getInt("port")
  IO(UHttp) ! Http.Bind(server, host, port)
}<|MERGE_RESOLUTION|>--- conflicted
+++ resolved
@@ -12,7 +12,7 @@
 import spray.can.Http
 import spray.can.server.UHttp
 import spray.can.websocket.frame.Frame
-import spray.contrib.socketio.{ConnectionActiveSelector, ConnectionActive, SocketIOServerConnection, Namespace}
+import spray.contrib.socketio.{ ConnectionActiveSelector, ConnectionActive, SocketIOServerConnection, Namespace }
 import spray.contrib.socketio.Namespace.OnEvent
 import spray.contrib.socketio.cluster.ClusterConnectionActive
 import spray.contrib.socketio.cluster.ClusterConnectionActiveSelector
@@ -27,12 +27,12 @@
       // when a new connection comes in we register a SocketIOConnection actor as the per connection handler
       case Http.Connected(remoteAddress, localAddress) =>
         val serverConnection = sender()
-        val conn = context.actorOf(Props(classOf[SocketIOWorker], serverConnection, selection))
+        val conn = context.actorOf(Props(classOf[SocketIOWorker], serverConnection, selector))
         serverConnection ! Http.Register(conn)
     }
   }
 
-  class SocketIOWorker(val serverConnection: ActorRef, val selection: ConnectionActiveSelector) extends SocketIOServerConnection {
+  class SocketIOWorker(val serverConnection: ActorRef, val selector: ConnectionActiveSelector) extends SocketIOServerConnection {
 
     def genericLogic: Receive = {
       case x: Frame =>
@@ -61,20 +61,6 @@
     }
   }
 
-  val observer = Observer[OnEvent](
-    (next: OnEvent) => {
-      next match {
-        case OnEvent("chat", args, context) =>
-<<<<<<< HEAD
-          next.replyEvent("chat", args)(system)
-=======
-          next.replyEvent("chat", args: _*)(selection)
->>>>>>> 327cde0b
-        case _ =>
-          println("observed: " + next.name + ", " + next.args)
-      }
-    })
-
   val clusterPort = 2551
 
   // Override the configuration of the port
@@ -82,6 +68,17 @@
     withFallback(ConfigFactory.load())
 
   implicit val system = ActorSystem("ClusterSystem", systemConfig)
+  implicit val selector = new ClusterConnectionActiveSelector(system)
+
+  val observer = Observer[OnEvent](
+    (next: OnEvent) => {
+      next match {
+        case OnEvent("chat", args, context) =>
+          next.replyEvent("chat", args)
+        case _ =>
+          println("observed: " + next.name + ", " + next.args)
+      }
+    })
 
   import system.dispatcher
   val clusterSystem = Cluster(system)
@@ -95,11 +92,9 @@
 
   ClusterSharding(system).start(
     typeName = ConnectionActive.shardName,
-    entryProps = Some(Props(classOf[ClusterConnectionActive], selection)),
+    entryProps = Some(Props(classOf[ClusterConnectionActive], selector)),
     idExtractor = ClusterConnectionActiveSelector.idExtractor,
     shardResolver = ClusterConnectionActiveSelector.shardResolver)
-
-  implicit val selection = new ClusterConnectionActiveSelector(system)
 
   Namespace.subscribe(Namespace.DEFAULT_NAMESPACE, observer)(system, Props(classOf[ClusterNamespace], Namespace.DEFAULT_NAMESPACE))
   val server = system.actorOf(Props(classOf[SocketIOServer]), "socketio")
