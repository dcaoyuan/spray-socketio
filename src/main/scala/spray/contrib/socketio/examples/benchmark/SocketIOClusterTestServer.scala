--- conflicted
+++ resolved
@@ -35,7 +35,7 @@
   val systemConfig = ConfigFactory.parseString(
     """
       |akka.remote.netty.tcp.port=2551
-      |spray.socketio.mode="cluster"""").withFallback(ConfigFactory.load())
+      |spray.socketio.mode="cluster""").withFallback(ConfigFactory.load())
   implicit val system = ActorSystem("ClusterSystem", systemConfig)
   val socketioExt = SocketIOExtension(system)
   implicit val resolver = socketioExt.resolver
@@ -47,11 +47,7 @@
           spray.json.JsonParser(args) // test spray-json performance too.
           next.replyEvent("chat", args)
         case OnEvent("broadcast", args, context) =>
-<<<<<<< HEAD
-          next.broadcast("", MessagePacket(0, false, "", args))
-=======
-          next.broadcast(next.endpoint, MessagePacket(0, false, "", args))
->>>>>>> a8be011b
+          next.broadcast("", MessagePacket(0, false, next.endpoint, args))
         case _ =>
           println("observed: " + next.name + ", " + next.args)
       }
@@ -61,13 +57,9 @@
   Persistence(system)
   startupSharedJournal(system)
 
-<<<<<<< HEAD
-  ClusterNamespace(system)("") map Namespace.subscribe(observer)
-=======
   socketioExt.startNamespace()
   Namespace.subscribe(observer)(socketioExt.namespace())
 
->>>>>>> a8be011b
   val server = system.actorOf(Props(classOf[SocketIOServer], resolver), name = "socketio-server")
 
   val config = ConfigFactory.load().getConfig("spray.socketio.benchmark")
