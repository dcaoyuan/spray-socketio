package spray.contrib.socketio.examples.benchmark

import akka.io.IO
import akka.actor.{ ActorSystem, Actor, Props, ActorLogging, ActorRef }
import rx.lang.scala.Observer
import scala.concurrent.duration._
import spray.can.Http
import spray.can.server.UHttp
import spray.can.websocket
import spray.can.websocket.frame.Frame
import spray.contrib.socketio
import spray.contrib.socketio.Namespace
import spray.contrib.socketio.Namespace.OnEvent
import spray.contrib.socketio.SocketIOServerConnection
import com.typesafe.config.ConfigFactory

object SocketIOTestServer extends App {

  class SocketIOServer extends Actor with ActorLogging {
    def receive = {
      // when a new connection comes in we register a SocketIOConnection actor as the per connection handler
      case Http.Connected(remoteAddress, localAddress) =>
        val serverConnection = sender()
        val conn = context.actorOf(Props(classOf[SocketIOWorker], serverConnection))
        serverConnection ! Http.Register(conn)
    }
  }

  class SocketIOWorker(val serverConnection: ActorRef) extends SocketIOServerConnection {

    def genericLogic: Receive = {
      case x: Frame =>
    }
  }

  val observer = Observer[OnEvent](
    (next: OnEvent) => {
      next match {
        case OnEvent("chat", args, context) =>
          next.replyEvent("chat", args: _*)
        case _ =>
          println("observed: " + next.name + ", " + next.args)
      }
    })

  implicit val system = ActorSystem()
  import system.dispatcher

<<<<<<< HEAD
  Namespace.subscribe("", observer)(system)
  val server = system.actorOf(Props(classOf[SocketIOServer]), "socketio")
=======
  val server = system.actorOf(Props(classOf[SocketIOServer], namespaces), "socketio")
  val config = ConfigFactory.load().getConfig("spray.socketio.benchmark")
  val host = config.getString("host")
  val port = config.getInt("port")
>>>>>>> 2e499a1a

  IO(UHttp) ! Http.Bind(server, host, port)
}<|MERGE_RESOLUTION|>--- conflicted
+++ resolved
@@ -46,15 +46,11 @@
   implicit val system = ActorSystem()
   import system.dispatcher
 
-<<<<<<< HEAD
   Namespace.subscribe("", observer)(system)
   val server = system.actorOf(Props(classOf[SocketIOServer]), "socketio")
-=======
-  val server = system.actorOf(Props(classOf[SocketIOServer], namespaces), "socketio")
+
   val config = ConfigFactory.load().getConfig("spray.socketio.benchmark")
   val host = config.getString("host")
   val port = config.getInt("port")
->>>>>>> 2e499a1a
-
   IO(UHttp) ! Http.Bind(server, host, port)
 }